--- conflicted
+++ resolved
@@ -33,19 +33,19 @@
         """
         Returns a predefined or user-supplied list of Telegram channel usernames.
         """
-<<<<<<< HEAD
-        return [
+        if self._channel_list:
+            logger.info(f"Using custom channel list: {self._channel_list}")
+            return self._channel_list
+        default_channels = [
             '@ZemenExpress',
             '@nevacomputer',
             '@meneshayeofficial',
             '@ethio_brand_collection',
-=======
-        if self._channel_list:
-            logger.info(f"Using custom channel list: {self._channel_list}")
-            return self._channel_list
-        default_channels = [
->>>>>>> 2278eaad
             '@Leyueqa',
+            '@sinayelj',
+            '@Shewabrand',
+            '@helloomarketethiopia',
+            '@modernshoppingcenter',
         ]
         logger.info(f"Using default channel list: {default_channels}")
         return default_channels
